# -*- mode: python; coding: utf-8 -*
# Copyright (c) 2018 Radio Astronomy Software Group
# Licensed under the 3-clause BSD License

import numpy as np
import yaml
from datetime import timedelta
import time as pytime
import warnings
import ast
from astropy.coordinates import EarthLocation
import astropy.units as units
from astropy.units import Quantity
from astropy.constants import c as speed_of_light
from pyuvdata import UVData

try:
    from . import mpi
except ImportError:
    mpi = None
from . import simsetup
from . import utils as simutils
from .antenna import Antenna
from .baseline import Baseline
from .telescope import Telescope
from .simsetup import SkyModelData

from .astropy_interface import MoonLocation, hasmoon, Time


__all__ = ['UVTask', 'UVEngine', 'uvdata_to_task_iter', 'run_uvsim', 'run_uvdata_uvsim',
           'serial_gather']


class UVTask(object):
    # holds all the information necessary to calculate a visibility for a set of sources at a
    # single (t, f, bl)

    def __init__(self, sources, time, freq, baseline, telescope, freq_i=0):
        self.time = time
        self.freq = freq
        self.sources = sources  # SkyModel object
        self.baseline = baseline
        self.telescope = telescope
        self.freq_i = freq_i
        self.visibility_vector = None
        self.uvdata_index = None  # Where to add the visibility in the uvdata object.

        if isinstance(self.time, float):
            self.time = Time(self.time, format='jd')
        if isinstance(self.freq, float):
            self.freq = self.freq * units.Hz
        if sources.spectral_type == 'flat':
            self.freq_i = 0

    def __eq__(self, other):
        return (np.isclose(self.time.jd, other.time.jd, atol=1e-4)
                and np.isclose(self.freq.value, other.freq.value, atol=1e-4)
                and (self.sources == other.sources)
                and (self.baseline == other.baseline)
                and (self.visibility_vector == other.visibility_vector)
                and (self.uvdata_index == other.uvdata_index)
                and (self.telescope == other.telescope))

    def __gt__(self, other):
        blti0, _, fi0 = self.uvdata_index
        blti1, _, fi1 = other.uvdata_index
        if self.baseline == other.baseline:
            if fi0 == fi1:
                return blti0 > blti1
            return fi0 > fi1
        return self.baseline > other.baseline

    def __ge__(self, other):
        blti0, _, fi0 = self.uvdata_index
        blti1, _, fi1 = other.uvdata_index
        if self.baseline == other.baseline:
            if fi0 == fi1:
                return blti0 >= blti1
            return fi0 >= fi1
        return self.baseline >= other.baseline

    def __lt__(self, other):
        return not self.__ge__(other)

    def __le__(self, other):
        return not self.__gt__(other)


class UVEngine(object):

    def __init__(self, task=None, update_positions=True, update_beams=True, reuse_spline=True):
        self.reuse_spline = reuse_spline  # Reuse spline fits in beam interpolation
        self.update_positions = update_positions
        self.update_beams = update_beams

        self.sources = None
        self.current_time = None
        self.current_freq = None
        self.current_beam_pair = None
        self.beam1_jones = None
        self.beam2_jones = None
        self.local_coherency = None
        self.apparent_coherency = None

        if task is not None:
            self.set_task(task)

    def set_task(self, task):
        self.task = task

        # These flags control whether quantities can be re-used from the last task:
        #   Update local coherency for all frequencies when time or sources changes.
        #   Update source positions when time or sources changes.
        #   Update saved beam jones matrices when time, sources, frequency, or beam pair changes.

        baseline = self.task.baseline
        beam_pair = (baseline.antenna1.beam_id, baseline.antenna2.beam_id)

        if (not self.current_time == task.time.jd) or (self.sources is not task.sources):
            self.update_positions = True
            self.update_local_coherency = True
            self.update_beams = True
        else:
            self.update_beams = False
            self.update_positions = False
            self.update_beams = False
            self.update_local_coherency = False

        if not self.current_freq == task.freq.to('Hz').value:
            self.update_beams = True

        if not self.current_beam_pair == beam_pair:
            self.current_beam_pair = beam_pair
            self.update_beams = True

        self.current_time = task.time.jd
        self.current_freq = task.freq.to("Hz").value
        self.sources = task.sources

    def apply_beam(self):
        """ Set apparent coherency from jones matrices and source coherency. """

        if not self.update_beams:
            return

        beam1_id, beam2_id = self.current_beam_pair

        sources = self.task.sources
        baseline = self.task.baseline

        if not hasattr(sources, 'above_horizon'):
            warnings.warn("SkyModel class lacks horizon cut on position and coherency calculations."
                          " This will slow evaluation considerably. Please update your pyradiosky"
                          " installation to the latest version."
                          , DeprecationWarning)
            setattr(sources, "above_horizon", slice(None))

        if sources.alt_az is None:
            sources.update_positions(self.task.time, self.task.telescope.location)

        if self.update_local_coherency:
            self.local_coherency = sources.coherency_calc()

        self.beam1_jones = baseline.antenna1.get_beam_jones(
            self.task.telescope, sources.alt_az[..., sources.above_horizon],
            self.task.freq, reuse_spline=self.reuse_spline
        )

        if beam1_id == beam2_id:
            self.beam2_jones = np.copy(self.beam1_jones)
        else:
            self.beam2_jones = baseline.antenna2.get_beam_jones(
                self.task.telescope, sources.alt_az[..., sources.above_horizon],
                self.task.freq, reuse_spline=self.reuse_spline
            )

        # coherency is a 2x2 matrix
        # [ |Ex|^2, Ex* Ey, Ey* Ex |Ey|^2 ]
        # where x and y vectors along the local alt/az axes.

        # Apparent coherency gives the direction and polarization dependent baseline response to
        # a source.

        coherency = self.local_coherency[:, :, self.task.freq_i, :]

        self.beam2_jones = np.swapaxes(self.beam2_jones, 0, 1).conj()  # Transpose at each component

        self.apparent_coherency = np.einsum(
            "abz,bcz,cdz->adz", self.beam1_jones, coherency, self.beam2_jones
        )

    def make_visibility(self):
        """ Visibility contribution from a set of source components """
        assert (isinstance(self.task.freq, Quantity))
        srcs = self.task.sources
        time = self.task.time
        location = self.task.telescope.location

        if self.update_positions:
            srcs.update_positions(time, location)

        if self.update_beams:
            self.apply_beam()

        pos_lmn = srcs.pos_lmn[..., srcs.above_horizon]

        # need to convert uvws from meters to wavelengths
        uvw_wavelength = self.task.baseline.uvw / speed_of_light * self.task.freq.to('1/s')
        fringe = np.exp(2j * np.pi * np.dot(uvw_wavelength, pos_lmn))
        vij = self.apparent_coherency * fringe

        # Sum over source component axis:
        vij = np.sum(vij, axis=2)

        # Reshape to be [xx, yy, xy, yx]
        vis_vector = np.asarray([vij[0, 0], vij[1, 1], vij[0, 1], vij[1, 0]])
        return vis_vector


def _make_task_inds(Nbls, Ntimes, Nfreqs, Nsrcs, rank, Npus):
    """
    Make iterators defining task and sources computed on rank.

       Three options ---
           (1) Npus < Nbltf -- Split by Nbltf, split sources in the task loop for memory's sake.
           (2) Nbltf < Npus and Nsrcs > Npus -- Split by Nsrcs only
           (3) (Nsrcs, Nbltf) < Npus -- Split by Nbltf
       - Split by instrument axes here.
       - Within the task loop, decide on source chunks and make skymodels on the fly.
    """

    Nbltf = Nbls * Ntimes * Nfreqs

    split_srcs = False

    if (Nbltf < Npus) and (Npus < Nsrcs):
        split_srcs = True

    if split_srcs:
        src_inds, Nsrcs_local = simutils.iter_array_split(rank, Nsrcs, Npus)
        task_inds = range(Nbltf)
        Ntasks_local = Nbltf
    else:
        task_inds, Ntasks_local = simutils.iter_array_split(rank, Nbltf, Npus)
        src_inds = range(Nsrcs)
        Nsrcs_local = Nsrcs

    return task_inds, src_inds, Ntasks_local, Nsrcs_local


def uvdata_to_task_iter(task_ids, input_uv, catalog, beam_list, beam_dict, Nsky_parts=1):
    """
    Generates UVTask objects.

    Parameters
    ----------
    task_ids: range
        Task indices in the full flattened meshgrid of parameters.
    input_uv: :class:~`pyuvdata.UVData`
        UVData object to be filled with data.
    catalog: :class:~`simsetup.SkyModelData`
        Source components.
    beam_list: :class:~`pyuvsim.BeamList
        BeamList carrying beam model (in object mode).
    beam_dict: dict
        Map of antenna numbers to index in beam_list.

    Yields
    ------
        Iterable of UVTask objects.
    """

    # The task_ids refer to tasks on the flattened meshgrid.
    if not isinstance(input_uv, UVData):
        raise TypeError("input_uv must be UVData object.")

    #   Skymodel will now be passed in as a catalog array.
    if not isinstance(catalog, SkyModelData):
        raise TypeError("catalog must be a SkyModelData object.")

    # Splitting the catalog for memory's sake.
    Nsrcs_total = catalog.Ncomponents
    if Nsky_parts > 1:
        Nsky_parts = int(Nsky_parts)
        src_iter = [simutils.iter_array_split(s, Nsrcs_total, Nsky_parts)[0]
                    for s in range(Nsky_parts)]
    else:
        src_iter = [range(Nsrcs_total)]
    # Build the antenna list.
    antenna_names = input_uv.antenna_names
    antennas = []
    antpos_enu, antnums = input_uv.get_ENU_antpos()
    for num, antname in enumerate(antenna_names):
        if beam_dict is None:
            beam_id = 0
        else:
            beam_id = beam_dict[antname]
        antennas.append(Antenna(antname, num, antpos_enu[num], beam_id))

    baselines = {}
    Ntimes = input_uv.Ntimes
    Nfreqs = input_uv.Nfreqs
    Nbls = input_uv.Nbls

    tasks_shape = (Ntimes, Nfreqs, Nbls)
    time_ax, freq_ax, bl_ax = range(3)

    tloc = [np.float64(x) for x in input_uv.telescope_location]

    world = input_uv.extra_keywords.get('world', 'earth')

    if world.lower() == 'earth':
        location = EarthLocation.from_geocentric(*tloc, unit='m')
    elif world.lower() == 'moon':
        if not hasmoon:
            raise ValueError("Need lunarsky module to simulate an array on the Moon.")
        location = MoonLocation.from_selenocentric(*tloc, unit='m')
    else:
        raise ValueError("If world keyword is set, it must be either 'moon' or 'earth'.")
    telescope = Telescope(input_uv.telescope_name, location, beam_list)
    freq_array = input_uv.freq_array * units.Hz
    time_array = Time(input_uv.time_array, scale='utc', format='jd', location=telescope.location)
    for src_i in src_iter:
        sky = catalog.get_skymodel(src_i)
        if sky.component_type == 'healpix' and hasattr(sky, 'healpix_to_point'):
            sky.healpix_to_point()
        if sky.spectral_type != 'flat' and hasattr(sky, 'at_frequencies'):
            sky.at_frequencies(freq_array[0])
        elif sky.spectral_type == 'full':
            if not np.allclose(sky.freq_array, freq_array):
                raise ValueError("SkyModel spectral type is 'full', and "
                                 "its frequencies do not match simulation frequencies.")
        for task_index in task_ids:
            # Shape indicates slowest to fastest index.
            if not isinstance(task_index, tuple):
                task_index = np.unravel_index(task_index, tasks_shape)
            bl_i = task_index[bl_ax]
            time_i = task_index[time_ax]
            freq_i = task_index[freq_ax]

            blti = bl_i + time_i * Nbls  # baseline is the fast axis

            # We reuse a lot of baseline info, so make the baseline list on the first go and reuse.
            if bl_i not in baselines.keys():
                antnum1 = input_uv.ant_1_array[blti]
                antnum2 = input_uv.ant_2_array[blti]
                index1 = np.where(input_uv.antenna_numbers == antnum1)[0][0]
                index2 = np.where(input_uv.antenna_numbers == antnum2)[0][0]
                baselines[bl_i] = Baseline(antennas[index1], antennas[index2])

            time = time_array[blti]
            bl = baselines[bl_i]
            freq = freq_array[0, freq_i]  # 0 = spw axis

            task = UVTask(sky, time, freq, bl, telescope, freq_i)
            task.uvdata_index = (blti, 0, freq_i)    # 0 = spectral window index

            yield task
        del sky


def serial_gather(list_of_task_dicts, uv_out):
    """Loop over uvtask list, acquire visibilities and add to uvdata object."""
    for uvtask_list in list_of_task_dicts:
        for index, vis in uvtask_list.items():
            blt_ind, spw_ind, freq_ind = ast.literal_eval(index)
            uv_out.data_array[blt_ind, spw_ind, freq_ind, :] += vis

    return uv_out


def _check_ntasks_valid(Ntasks_tot):
    """Check that the size of the task array won't overflow the gather."""

    # Found experimentally, this is the limit on the number of tasks
    # that can be gathered with MPI.
    MAX_NTASKS_GATHER = 10226018

    if Ntasks_tot >= MAX_NTASKS_GATHER:
        raise ValueError(
            f"Too many tasks for MPI to gather successfully: {Ntasks_tot}\n"
            "\t Consider splitting your simulation into multiple smaller jobs "
            "and joining them together with UVData.\n"
            "\t This error will go away when issue #289 is closed."
        )


def run_uvdata_uvsim(input_uv, beam_list, beam_dict=None, catalog=None, quiet=False):
    """
    Run uvsim from UVData object.

    Parameters
    ----------
    input_uv: `:class:~pyuvdata.UVData` instance
        Provides baseline/time/frequency information.
    beam_list: list
        A list of UVBeam and/or AnalyticBeam identifier strings.
    beam_dict: dictionary, optional
        {`antenna_name` : `beam_id`}, where `beam_id` is an index in the beam_list.
        This is used to assign beams to antennas. Default: All antennas get the 0th
        beam in the `beam_list`.
    catalog: :class:~`simsetup.SkyModelData`
        Immutable source parameters.
    quiet: bool
        Do not print anything.

    Returns
    -------
    :class:~`pyuvdata.UVData` instance containing simulated visibilities.
    """
    if mpi is None:
        raise ImportError("You need mpi4py to use the uvsim module. "
                          "Install it by running pip install pyuvsim[sim] "
                          "or pip install pyuvsim[all] if you also want the "
                          "line_profiler installed.")

    mpi.start_mpi()
    rank = mpi.get_rank()
    comm = mpi.get_comm()
    Npus = mpi.get_Npus()

    if not isinstance(input_uv, UVData):
        raise TypeError("input_uv must be UVData object")

    if not ((input_uv.Npols == 4) and (input_uv.polarization_array.tolist() == [-5, -6, -7, -8])):
        raise ValueError("input_uv must have XX,YY,XY,YX polarization")

    # The root node will initialize our simulation
    # Read input file and make uvtask list
    if rank == 0 and not quiet:
        print('Nbls:', input_uv.Nbls, flush=True)
        print('Ntimes:', input_uv.Ntimes, flush=True)
        print('Nfreqs:', input_uv.Nfreqs, flush=True)
        print('Nsrcs:', catalog.Ncomponents, flush=True)
    if rank == 0:
        uv_container = simsetup._complete_uvdata(input_uv, inplace=False)
        if 'world' in input_uv.extra_keywords:
            uv_container.extra_keywords['world'] = input_uv.extra_keywords['world']

    Nbls = input_uv.Nbls
    Ntimes = input_uv.Ntimes
    Nfreqs = input_uv.Nfreqs
    Nsrcs = catalog.Ncomponents

    task_inds, src_inds, Ntasks_local, Nsrcs_local = _make_task_inds(
        Nbls, Ntimes, Nfreqs, Nsrcs, rank, Npus
    )

    # Construct beam objects from strings
    beam_list.set_obj_mode(use_shared_mem=True)

    # Estimating required memory to decide how to split source array.
    mem_avail = (simutils.get_avail_memory()
                 - mpi.get_max_node_rss(return_per_node=True) * 2**30)

    Npus_node = mpi.node_comm.Get_size()
    skymodel_mem_footprint = (
        simutils.estimate_skymodel_memory_usage(Nsrcs, catalog.Nfreqs) * Npus_node
    )

    # Allow up to 50% of available memory for SkyModel data.
    skymodel_mem_max = 0.5 * mem_avail

    Nsky_parts = np.ceil(skymodel_mem_footprint / float(skymodel_mem_max))
    Nsky_parts = max(Nsky_parts, 1)
    if Nsky_parts > Nsrcs:
        raise ValueError("Insufficient memory for simulation.")

    Ntasks_tot = Ntimes * Nbls * Nfreqs * Nsky_parts

    local_task_iter = uvdata_to_task_iter(
        task_inds, input_uv, catalog.subselect(src_inds),
        beam_list, beam_dict, Nsky_parts=Nsky_parts
    )

    summed_task_dict = {}
    Ntasks_tot = comm.reduce(Ntasks_tot, op=mpi.MPI.MAX, root=0)
    if rank == 0 and not quiet:
        print("Tasks: ", Ntasks_tot, flush=True)
        pbar = simutils.progsteps(maxval=Ntasks_tot)

    engine = UVEngine()
    count = mpi.Counter()
    for task in local_task_iter:
        engine.set_task(task)
        vis = engine.make_visibility()
        if task.uvdata_index not in summed_task_dict.keys():
            summed_task_dict[task.uvdata_index] = vis
        else:
            summed_task_dict[task.uvdata_index] += vis

        count.next()
        if rank == 0 and not quiet:
            pbar.update(count.current_value())

    comm.Barrier()
    count.free()
    if rank == 0 and not quiet:
        pbar.finish()

    if rank == 0 and not quiet:
        elapsed_full = timedelta(seconds=pytime.time() - pbar.t0)
        print(f"Calculations Complete: {elapsed_full}", flush=True)

    # If profiling is active, save meta data:
    from .profiling import prof     # noqa
    if hasattr(prof, 'meta_file'):  # pragma: nocover
        # Saving axis sizes on current rank (local) and for the whole job (global).
        # These lines are affected by issue 179 of line_profiler, so the nocover
        # above will need to stay until this issue is resolved (see profiling.py).
        task_inds = np.array(list(summed_task_dict.keys()))
        bl_inds = task_inds[:, 0] % Nbls
        time_inds = (task_inds[:, 0] - bl_inds) // Nbls
        Ntimes_loc = np.unique(time_inds).size
        Nbls_loc = np.unique(bl_inds).size
        Nfreqs_loc = np.unique(task_inds[:, 2]).size
        axes_dict = {
            'Ntimes_loc': Ntimes_loc,
            'Nbls_loc': Nbls_loc,
            'Nfreqs_loc': Nfreqs_loc,
            'Nsrcs_loc': Nsky_parts,
            'prof_rank': prof.rank
        }

        with open(prof.meta_file, 'w') as afile:
            for k, v in axes_dict.items():
                afile.write("{} \t {:d}\n".format(k, int(v)))


    # gather all the finished local tasks into a list of list of len NPUs
    # gather is a blocking communication, have to wait for all PUs
<<<<<<< HEAD
    print("Gathering full task list.", flush=True)
    if rank == 0:
        t0 = pytime.time()
    full_tasklist = mpi.big_gather(comm, summed_local_task_list, root=0)
    if rank == 0:
        print("... gathering completed: {}".format(
            timedelta(seconds=pytime.time() - t0)
        ), flush=True)
=======
    summed_task_dict = {str(key) : val for (key, val) in summed_task_dict.items()}
    full_tasklist = mpi.big_gather(comm, summed_task_dict, root=0)
>>>>>>> cc7bba36
    localtasks_count = comm.gather(Ntasks_local, root=0)

    # Concatenate the list of lists into a flat list of tasks
    if rank == 0:
        localtasks_count = np.sum(localtasks_count)
        uvdata_out = serial_gather(full_tasklist, uv_container)

        return uvdata_out


def run_uvsim(params, return_uv=False, quiet=False):
    """
    Run a simulation off of an obsparam yaml file.

    Parameters
    ----------
    params: str
        Path to a parameter yaml file.
    return_uv: bool
        If true, do not write results to file and return uv_out. (Default False)
    quiet: bool
        If True, do not print anything to stdout. (Default False)

    Returns
    -------
    uv_out: `pyuvdata.UVData`
        Finished simulation results.
        Returned only if return_uv is True.
    """
    if mpi is None:
        raise ImportError("You need mpi4py to use the uvsim module. "
                          "Install it by running pip install pyuvsim[sim] "
                          "or pip install pyuvsim[all] if you also want the "
                          "line_profiler installed.")

    mpi.start_mpi()
    rank = mpi.get_rank()
    comm = mpi.get_comm()

    input_uv = UVData()
    beam_list = None
    beam_dict = None
    skydata = SkyModelData()

    if rank == 0:
        input_uv, beam_list, beam_dict = simsetup.initialize_uvdata_from_params(params)
        skydata, source_list_name = simsetup.initialize_catalog_from_params(
            params, input_uv, return_recarray=False
        )
        skydata = simsetup.SkyModelData(skydata)

    input_uv = comm.bcast(input_uv, root=0)
    beam_list = comm.bcast(beam_list, root=0)
    beam_dict = comm.bcast(beam_dict, root=0)
    skydata.share(root=0)

    uv_out = run_uvdata_uvsim(
        input_uv, beam_list, beam_dict=beam_dict, catalog=skydata, quiet=quiet
    )

    if rank == 0:
        if isinstance(params, str):
            with open(params, 'r') as pfile:
                param_dict = yaml.safe_load(pfile)
        else:
            param_dict = params

        if 'obs_param_file' in input_uv.extra_keywords:
            obs_param_file = input_uv.extra_keywords['obs_param_file']
            telescope_config_file = input_uv.extra_keywords['telescope_config_name']
            antenna_location_file = input_uv.extra_keywords['array_layout']
        else:
            obs_param_file = ''
            telescope_config_file = ''
            antenna_location_file = ''

        # Updating file history.
        history = simutils.get_version_string()
        history += ' Sources from source list: ' + source_list_name + '.'
        history += (' Based on config files: ' + obs_param_file + ', '
                    + telescope_config_file + ', ' + antenna_location_file)
        history += ' Npus = ' + str(mpi.Npus) + '.'

        # add pyuvdata version info
        history += uv_out.pyuvdata_version_str

        uv_out.history = history

        simutils.write_uvdata(uv_out, param_dict, dryrun=return_uv)

    if return_uv:
        return uv_out

    comm.Barrier()<|MERGE_RESOLUTION|>--- conflicted
+++ resolved
@@ -530,19 +530,15 @@
 
     # gather all the finished local tasks into a list of list of len NPUs
     # gather is a blocking communication, have to wait for all PUs
-<<<<<<< HEAD
     print("Gathering full task list.", flush=True)
     if rank == 0:
         t0 = pytime.time()
-    full_tasklist = mpi.big_gather(comm, summed_local_task_list, root=0)
+    summed_task_dict = {str(key) : val for (key, val) in summed_task_dict.items()}
+    full_tasklist = mpi.big_gather(comm, summed_task_dict, root=0)
     if rank == 0:
         print("... gathering completed: {}".format(
             timedelta(seconds=pytime.time() - t0)
         ), flush=True)
-=======
-    summed_task_dict = {str(key) : val for (key, val) in summed_task_dict.items()}
-    full_tasklist = mpi.big_gather(comm, summed_task_dict, root=0)
->>>>>>> cc7bba36
     localtasks_count = comm.gather(Ntasks_local, root=0)
 
     # Concatenate the list of lists into a flat list of tasks
