--- conflicted
+++ resolved
@@ -7,7 +7,6 @@
 from .profiling import *
 from .uvsim import *
 from .simsetup import *
-<<<<<<< HEAD
 from .analyticbeam import *
 from .antenna import *
 from .baseline import *
@@ -15,7 +14,4 @@
 from .telescope import *
 from .utils import *
 from .version import *
-=======
-
-__version__ = version.version
->>>>>>> 96db49c9
+__version__ = version.version